--- conflicted
+++ resolved
@@ -33,7 +33,6 @@
 		)}
 	}
 
-<<<<<<< HEAD
 	func (s {{.Name}}) Def() (d {{.Name}}Def) {
 		{{range .Fields}}{{if .Optional}}if v, ok := s.m.MaybeGet(types.NewString("{{.Name}}")); ok {
 				d.{{title .Name}} = {{valueToDef "v" .T}}
@@ -41,14 +40,6 @@
 		{{end}}{{if .HasUnion}}d.__unionIndex = uint32(s.m.Get(types.NewString("$unionIndex")).(types.UInt32))
 			d.__unionValue = s.__unionValueToDef()
 		{{end}}return
-=======
-	func (s {{.Name}}) Def() {{.Name}}Def {
-		return {{.Name}}Def{
-			{{range .Fields}}{{valueToDef (printf `s.m.Get(types.NewString("%s"))` .Name) .T}},
-			{{end}}{{if .HasUnion}}uint32(s.m.Get(types.NewString("$unionIndex")).(types.UInt32)),
-			s.__unionValueToDef(),{{end}}
-		}
->>>>>>> 55aa3010
 	}
 
 	{{if .HasUnion}}
@@ -107,7 +98,6 @@
 
 {{$name := .Name}}
 {{range $index, $field := .Fields}}
-<<<<<<< HEAD
 {{if .Optional}}
 func (s {{$name}}) {{title .Name}}() (v {{userType .T}}, ok bool) {
 	var vv types.Value
@@ -117,20 +107,12 @@
 	return
 }
 {{else}}
-func (self {{$name}}) {{title .Name}}() {{userType .T}} {
-	return {{valueToUser (printf `self.m.Get(types.NewString("%s"))` .Name) .T}}
-}
-{{end}}
-func (self {{$name}}) Set{{title .Name}}(val {{userType .T}}) {{$name}} {
-	return {{$name}}{self.m.Set(types.NewString("{{.Name}}"), {{userToValue "val" .T}})}
-=======
 func (s {{$name}}) {{title .Name}}() {{userType .T}} {
 	return {{valueToUser (printf `s.m.Get(types.NewString("%s"))` .Name) .T}}
 }
-
+{{end}}
 func (s {{$name}}) Set{{title .Name}}(val {{userType .T}}) {{$name}} {
 	return {{$name}}{s.m.Set(types.NewString("{{.Name}}"), {{userToValue "val" .T}})}
->>>>>>> 55aa3010
 }
 {{end}}
 
